--- conflicted
+++ resolved
@@ -208,7 +208,6 @@
 			Val::Arr(arr) => {
 				Ok(Val::Arr((arr.iter().skip(index).take(end-index).step_by(step).collect::<Result<Vec<Val>>>()?).into()))
 			}
-<<<<<<< HEAD
 			_ => unreachable!()
 		}
 	})
@@ -379,6 +378,9 @@
 		0, from: ty!(number) => Val::Num;
 		1, to: ty!(number) => Val::Num;
 	], {
+		if to < from {
+			return Ok(Val::Arr(Rc::new(Vec::new())))
+		}
 		let mut out = Vec::with_capacity((1+to as usize-from as usize).max(0));
 		for i in from as usize..=to as usize {
 			out.push(Val::Num(i as f64));
@@ -472,104 +474,6 @@
 							// TODO: extend
 							for item in joiner_items.iter() {
 								out.push(item?);
-=======
-			Ok(acc)
-		})?,
-		// faster
-		"foldr" => parse_args!(context, "std.foldr", args, 3, [
-			0, func: [Val::Func]!!Val::Func, vec![ValType::Func];
-			1, arr: [Val::Arr]!!Val::Arr, vec![ValType::Arr];
-			2, init, vec![];
-		], {
-			let mut acc = init;
-			for i in arr.iter().rev().cloned() {
-				acc = func.evaluate_values(context.clone(), &[acc, i])?;
-			}
-			Ok(acc)
-		})?,
-		// faster
-		#[allow(non_snake_case)]
-		"sortImpl" => parse_args!(context, "std.sort", args, 2, [
-			0, arr: [Val::Arr]!!Val::Arr, vec![ValType::Arr];
-			1, keyF: [Val::Func]!!Val::Func, vec![ValType::Func];
-		], {
-			if arr.len() <= 1 {
-				return Ok(Val::Arr(arr))
-			}
-			Ok(Val::Arr(sort::sort(context, arr, &keyF)?))
-		})?,
-		// faster
-		"format" => parse_args!(context, "std.format", args, 2, [
-			0, str: [Val::Str]!!Val::Str, vec![ValType::Str];
-			1, vals, vec![]
-		], {
-			std_format(str, vals)
-		})?,
-		// faster
-		"range" => parse_args!(context, "std.range", args, 2, [
-			0, from: [Val::Num]!!Val::Num, vec![ValType::Num];
-			1, to: [Val::Num]!!Val::Num, vec![ValType::Num];
-		], {
-			if to < from {
-				return Ok(Val::Arr(Rc::new(Vec::new())))
-			}
-			let mut out = Vec::with_capacity((1+to as usize-from as usize).max(0));
-			for i in from as usize..=to as usize {
-				out.push(Val::Num(i as f64));
-			}
-			Ok(Val::Arr(Rc::new(out)))
-		})?,
-		"char" => parse_args!(context, "std.char", args, 1, [
-			0, n: [Val::Num]!!Val::Num, vec![ValType::Num];
-		], {
-			let mut out = String::new();
-			out.push(std::char::from_u32(n as u32).ok_or_else(||
-				InvalidUnicodeCodepointGot(n as u32)
-			)?);
-			Ok(Val::Str(out.into()))
-		})?,
-		"encodeUTF8" => parse_args!(context, "std.encodeUtf8", args, 1, [
-			0, str: [Val::Str]!!Val::Str, vec![ValType::Str];
-		], {
-			Ok(Val::Arr(Rc::new(str.bytes().map(|b| Val::Num(b as f64)).collect())))
-		})?,
-		"md5" => parse_args!(context, "std.md5", args, 1, [
-			0, str: [Val::Str]!!Val::Str, vec![ValType::Str];
-		], {
-			Ok(Val::Str(format!("{:x}", md5::compute(&str.as_bytes())).into()))
-		})?,
-		// faster
-		"base64" => parse_args!(context, "std.base64", args, 1, [
-			0, input: [Val::Str | Val::Arr], vec![ValType::Arr, ValType::Str];
-		], {
-			Ok(Val::Str(match input {
-				Val::Str(s) => {
-					base64::encode(s.bytes().collect::<Vec<_>>()).into()
-				},
-				Val::Arr(a) => {
-					base64::encode(a.iter().map(|v| {
-						Ok(v.clone().try_cast_num("base64 array")? as u8)
-					}).collect::<Result<Vec<_>>>()?).into()
-				},
-				_ => unreachable!()
-			}))
-		})?,
-		// faster
-		"join" => parse_args!(context, "std.join", args, 2, [
-			0, sep: [Val::Str|Val::Arr], vec![ValType::Str, ValType::Arr];
-			1, arr: [Val::Arr]!!Val::Arr, vec![ValType::Arr];
-		], {
-			Ok(match sep {
-				Val::Arr(joiner_items) => {
-					let mut out = Vec::new();
-
-					let mut first = true;
-					for item in arr.iter().cloned() {
-						if let Val::Arr(items) = item.unwrap_if_lazy()? {
-							if !first {
-								out.reserve(joiner_items.len());
-								out.extend(joiner_items.iter().cloned());
->>>>>>> 847c11f5
 							}
 						}
 						first = false;
